--- conflicted
+++ resolved
@@ -47,11 +47,7 @@
 
 val add_hint: (name option) -> string -> (name option)
 
-<<<<<<< HEAD
-val sub_constraints: env -> duplicity_constraint list -> result
-=======
-val sub_constraint: env -> mode_constraint -> env option
->>>>>>> ec87bf3e
+val sub_constraint: env -> mode_constraint -> result
 
 (** Only keep the duplicable portions of the environment. *)
 val keep_only_duplicable: env -> env
