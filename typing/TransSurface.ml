--- conflicted
+++ resolved
@@ -286,248 +286,7 @@
 
 (* -------------------------------------------------------------------------- *)
 
-<<<<<<< HEAD
-let rec flatten_star p =
-  match p with
-  | TyStar (t1, t2) ->
-      flatten_star t1 @ flatten_star t2
-  | TyEmpty ->
-      []
-  | TyVar _
-  | TyConsumes _
-  | TyAnchoredPermission _
-  | TyApp _
-  | TyProp _ ->
-      [p]
-  | TyLocated (p, _) ->
-      flatten_star p
-  | _ as p ->
-      Log.error "[flatten_star] only works for types with kind PERM (%a)"
-        Utils.ptag p
-;;
-
-let fold_star perms =
-  if List.length perms > 0 then
-    MzList.reduce (fun acc x -> TyStar (acc, x)) perms
-  else
-    TyEmpty
-;;
-
-
-(* [strip_consumes env t] removes all the consumes annotations from [t]. A
-   [consumes t] annotation is replaced by [=c] with [c] fresh, as well as
-   [c @ t] at top-level. The function returns:
-   - [t] without its consumes annotations
-   - the list of fresh names such as [c]
-   - the list of permissions such as [c @ t].
-*)
-let strip_consumes (env: env) (t: typ): typ * type_binding list * typ list =
-  (* I don't think it's worth having a tail-rec function here... this internal
-   * function returns pairs of [name * typ], except that permissions that are
-   * marked as [consumes] do not allocate a fresh name, so they have no
-   * associated name, hence the [Variable.name option]. *)
-  let rec strip_consumes (env: env) (t: typ): typ * (Variable.name option * typ * T.location) list  =
-    match t with
-    | TyLocated (t, p) ->
-        (* Keep the location information, may be useful later on. *)
-        let env = locate env p in
-        let t, acc = strip_consumes env t in
-        TyLocated (t, p), acc
-
-    | TyTuple ts ->
-        let ts, accs = MzList.split_map (strip_consumes env) ts in
-        TyTuple ts, List.flatten accs
-
-    | TyConcrete ((datacon, fields), clause) ->
-        let accs, fields = List.fold_left (fun (accs, fields) field ->
-          match field with
-          | FieldPermission _ ->
-              (accs, field :: fields)
-          | FieldValue (name, t) ->
-              let t, acc = strip_consumes env t in
-              (acc :: accs, FieldValue (name, t) :: fields)
-        ) ([], []) fields in
-        let fields = List.rev fields in
-        let acc = List.flatten accs in
-        TyConcrete ((datacon, fields), clause), acc
-
-    | TyNameIntro (x, t) ->
-        let t, acc = strip_consumes env t in
-        TyNameIntro (x, t), acc
-
-    | TyAnd (c, t) ->
-        let t, acc = strip_consumes env t in
-        TyAnd (c, t), acc
-
-    | TyBar (t, p) ->
-        (* Strip all consumes annotations from [t]. *)
-        let t, acc = strip_consumes env t in
-        (* Get the permissions contained in [p] as a list. *)
-        let perms = flatten_star p in
-        (* Some of them are consumed, and should be returned in the accumulator
-         * of consumed permissions. Others are kept. *)
-        let consumed, kept =
-          List.partition (function TyConsumes _ -> true | _ -> false) perms
-        in
-        let consumed =
-          List.map (function TyConsumes p -> None, p, location env | _ -> assert false) consumed
-        in
-        let p = fold_star kept in
-        (* Minimal cleanup. *)
-        (if List.length kept > 0 then TyBar (t, p) else t),
-        acc @ consumed
-
-    | TyConsumes t ->
-        let name = fresh_var "/c" in
-        let c = TyVar (Unqualified name) in
-        let perm = TyAnchoredPermission (c, t) in
-       TySingleton c,
-        [Some name, perm, location env]
-
-    | TyUnknown
-    | TyDynamic
-    | TyLiteral _
-    | TyVar _
-    | TySingleton _
-    (* These are opaque, no consumes annotations inside of these. *)
-    | TyForall _
-    | TyExists _
-    | TyImply _
-    | TyApp _
-    | TyProp _
-    | TyArrow _ ->
-        t, []
-
-    (* Permissions *)
-    | TyAnchoredPermission _
-    | TyEmpty
-    | TyStar _ ->
-        Log.error "[KindCheck] made sure there are no unwanted permissions here, and \
-          the right-hand side of a [TyBar] gets a special treatment in [TyBar]."
-
-  in
-  let t, name_perms = strip_consumes env t in
-  let names, perms, locations = MzList.split3 name_perms in
-  let bindings = MzList.map_some (function
-    | Some x, loc ->
-        Some (x, KTerm, loc)
-    | None, _ ->
-        None
-
-  ) (List.combine names locations) in
-  t, bindings, perms
-;;
-
-let rec translate_type (env: env) (t: typ): T.typ =
-  match t with
-  | TyLocated (t, p) ->
-      translate_type (locate env p) t
-
-  | TyTuple ts ->
-      T.TyTuple (List.map (translate_type env) ts)
-
-  | TyUnknown ->
-      T.TyUnknown
-
-  | TyDynamic ->
-      T.TyDynamic
-
-  | TyEmpty ->
-      T.TyEmpty
-
-  | TyLiteral i ->
-      T.TyLiteral i
-
-  | TyVar x ->
-      tvar (find_variable env x)
-
-  | TyConcrete ((dref, fields), clause) ->
-      T.TyConcrete {
-       T.branch_flavor = ();
-       T.branch_datacon = resolve_datacon env dref;
-       T.branch_fields = translate_fields env fields;
-       T.branch_adopts =
-         match clause with
-         | None    -> TypeCore.ty_bottom
-         | Some ty -> translate_type env ty
-      }
-
-  | TySingleton t ->
-      T.TySingleton (translate_type env t)
-
-  | TyApp (t, ts) ->
-      T.TyApp (translate_type env t, List.map (translate_type_with_names env) ts)
-
-  | TyProp t ->
-      T.TyProp (translate_type env t)
-
-  | TyArrow (t1, t2) ->
-      let universal_bindings, t1, t2 = translate_arrow_type env t1 t2 in
-      let arrow = T.TyArrow (t1, t2) in
-      Types.fold_forall universal_bindings arrow
-
-  | TyForall (binding, t) ->
-      let env = extend env [ binding ] in
-      T.TyQ (T.Forall, name_user env binding, UserIntroduced, translate_type_with_names env t)
-
-  | TyExists (binding, t) ->
-      let env = extend env [ binding ] in
-      T.TyQ (T.Exists, name_user env binding, UserIntroduced, translate_type_with_names env t)
-
-  | TyAnchoredPermission (t1, t2) ->
-      T.TyAnchoredPermission (translate_type env t1, translate_type env t2)
-       (* TEMPORARY should be translate_type_with_names on the right-hand side,
-          but that causes a large number of failures (why?). *)
-
-  | TyStar (t1, t2) ->
-      T.TyStar (translate_type env t1, translate_type env t2)
-
-  | TyNameIntro (x, t) ->
-      (* [x: t] translates into [(=x | x@t)] -- with [x] bound somewhere above
-         us. *)
-      let x = tvar (find_variable env (Unqualified x)) in
-      T.TyBar (
-        T.TySingleton x,
-        T.TyAnchoredPermission (x, translate_type env t)
-      )
-
-  | TyConsumes _ ->
-      (* These should've been removed by [strip_consumes]. *)
-      assert false
-
-  | TyBar (t1, t2) ->
-      T.TyBar (translate_type env t1, translate_type env t2)
-
-  | TyAnd (c, t) ->
-      T.TyAnd (translate_constraint env c, translate_type env t)
-
-  | TyImply (c, ty) ->
-      translate_implication env [c] ty
-
-and translate_implication env (cs : mode_constraint list) = function
-  | TyArrow (ty1, ty2) ->
-      (* An implication above an arrow is turned into a conjunction in
-        the left-hand side of the arrow. This is done on the fly, just
-        before the translation, as a rewriting of the surface syntax to
-        itself. (Doing it just after the translation would be more
-        problematic, as the translation of arrows introduces quantifiers.) *)
-      translate_type env (TyArrow (conjunction cs ty1, ty2))
-  | TyImply (c, ty) ->
-      (* Multiple implications above an arrow are allowed. *)
-      translate_implication env (c :: cs) ty
-  | TyLocated (ty, _) ->
-      translate_implication env cs ty
-  | _ ->
-      implication_only_on_arrow env
-
-and translate_constraint env (m, t) =
-  (* There was a check that [t] is [TyBound _], but I have removed it. *)
-  m, translate_type env t
-
-and translate_data_type_def_branch
-=======
 let rec translate_data_type_def_branch
->>>>>>> bd71d3b5
     (env: env)
     (flavor: DataTypeFlavor.flavor)
     (adopts: typ option)
