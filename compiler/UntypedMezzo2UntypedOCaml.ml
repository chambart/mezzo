open SurfaceSyntax
open UntypedMezzo
module O = UntypedOCaml

(* This is the translation of Untyped Mezzo to Untyped OCaml. *)

(* TEMPORARY think about [open]: when we mention a data constructor
   or field name in OCaml, is it always in scope? or must we qualify
   it? can we use qualified names everywhere? *)

(* ---------------------------------------------------------------------------- *)

(* When printing a (variable, type, field) name, we must make sure that it is
   not an OCaml keyword. If it is one, we rename it. *)

let identifier (x : string) =
  if Hashtbl.mem OCamlKeywords.keyword_table x then
    "__ok_" ^ x
  else
    x

(* ---------------------------------------------------------------------------- *)

(* We translate Mezzo module names in such a way that they are unlikely to be
   confused with a native OCaml module name. This seems to be required (I have
   not found how to persuade OCaml to ignore its standard library; -nostdlib
   does not suffice) and it will possibly allow us to link OCaml and Mezzo
   code together in the future. *)

(* The Mezzo module name [array] becomes the OCaml module name [Mzarray]. *)

let translate_module_name m =
  "Mz" ^ Module.print m

(* ---------------------------------------------------------------------------- *)

(* This function maps a field name to a field index. It accounts for the hidden
   adopter field. *)

let field_index (info : datacon_info) (f : Field.name) : int =
  (* TEMPORARY not pretty *)
  (* should we eliminate field names in the earlier pass? *)
  if Field.equal f Mezzo2UntypedMezzo.adopter_field then
    0
  else
    1 + Field.Map.find f info.datacon_fields

(* Sorting a list of pairs of an integer and a datum. *)

let sort_by_index ixs =
  List.sort (fun (i1, _) (i2, _) ->
    Pervasives.compare i1 i2
  ) ixs

(* This function extracts the field index that was provided by the type-checker
   at field access expressions (read and write). This index does not account
   for the hidden adopter field, so we must add 1. *)

let extract_field_index (f : field) : int =
  if Field.equal f.field_name Mezzo2UntypedMezzo.adopter_field then
    0
  else
    match f.field_offset with
    | Some index ->
        1 + index
    | None ->
        (* The field index has not been filled in by the type-checker!? *)
        assert false

(* ---------------------------------------------------------------------------- *)

(* References to data constructors. *)

(* In principle, this reference to a data constructor should be resolved in the
   same way at the OCaml level and at the Mezzo level, so we can print it exactly
   as it appeared in the Mezzo program. *) (* TEMPORARY think about this *)

let print_datacon_reference dref =
  print_maybe_qualified Datacon.print dref.datacon_unresolved

(* ---------------------------------------------------------------------------- *)

(* A few smart constructors. *)

(* As patterns. *)

let pas p x =
  match p with
  | O.PAny ->
      O.PVar x
  | _ ->
      O.PAs (p, x)

(* Sequence. *)

let seq e1 e2 =
  match e1, e2 with
  | O.ETuple [], e
  | e, O.ETuple [] ->
      e
  | _, _ ->
      O.ESequence (e1, e2)

(* Integer comparison in OCaml. *)

let gtz x =
  O.EApply (O.EVar "MezzoLib.gtz", x)

(* Magic. *)

let rec magic e =
  match e with
  | O.EMagic _ ->
      (* Avoid two consecutive magics. *)
      e
  | O.EGetField _ ->
      (* We have changed the return type of [get_field] to ['b], so a
	 magic on top of it is unnecessary. *)
      e
  | O.EApply (e1, e2) ->
      (* Push magic into the left-hand side of applications, where it is
	 just as powerful. This will allow more redundancy elimination. *)
      O.EApply (magic e1, e2)
  | e ->
      (* The default case. *)
      O.EMagic e

(* ---------------------------------------------------------------------------- *)

(* Patterns. *)

(* OCaml does not have type casts within patterns, so we must produce
   well-typed patterns, and furthermore, if several patterns are
   type-compatible in Mezzo, then their OCaml counterparts must be
   type-compatible in OCaml. *)

(* The translation of [PConstruct] patterns is somewhat tricky. When there
   exist multiple tags (i.e., the pattern is refutable), we must translate it
   to a [PConstruct] pattern, because that is the only way of examining the
   tag within an OCaml pattern. When there exists just one tag, we could
   translate to a [PRecord] pattern; but, for simplicity, we will avoid
   distinguishing a special case. Now, in OCaml, data constructors carry
   anonymous fields, so we are forced to drop the field names and rely purely
   on field offsets. *)

(* For this translation to work, we will have to translate a Mezzo algebraic
   data type to a corresponding OCaml algebraic data type, with the same data
   constructors, same arity (plus one, for the adopter field), and use a
   distinct type variable as the type of each argument. *)

let rec translate_pattern (p : pattern) : O.pattern =
  match p with
  | PVar x ->
      O.PVar (identifier (Variable.print x))
  | PTuple ps ->
      O.PTuple (List.map translate_pattern ps)
  | PConstruct (dref, fields) ->
      let info : datacon_info = Option.extract dref.datacon_info in
      (* Build a list of (field index, pattern) pairs. *)
      let fields =
	List.map (fun (f, p) ->
	  field_index info f,
	  translate_pattern p
	) fields
      in
      (* Sort this list by index. *)
      let fields = sort_by_index fields in
      (* Complete any missing entries, up to this data constructor's arity,
	 with wildcard patterns. At the same time, forget the indices. *)
      let arity = 1 + info.datacon_arity in
      let ps = complete 0 arity fields in
      (* Create a data constructor pattern. *)
      O.PConstruct (print_datacon_reference dref, ps)
  | PLocated (p, _)
  | PConstraint (p, _) ->
      translate_pattern p
  | PAs (p, x) ->
      pas (translate_pattern p) (identifier (Variable.print x))
  | PAny ->
      O.PAny

and complete i arity ips =
  if i = arity then
    []
  else
    match ips with
    | (j, p) :: ips when i = j ->
        (* We have an entry at index [i]. Use it. *)
        p :: complete (i + 1) arity ips
    | _ ->
        (* We do not have an entry. Insert a wildcard pattern for this field. *)
        O.PAny :: complete (i + 1) arity ips

(* ---------------------------------------------------------------------------- *)

(* Expressions. *)

(* We avoid using [Obj.field] and [Obj.set_field], when possible, because they
   are less efficient in terms of speed and code size. In particular, they seem
   to incorporate a check against the special tag 254, which represents an array
   of values of type double. TEMPORARY not done yet *)

let rec transl (e : expression) : O.expression =
  match e with
  | EVar x ->
      O.EVar (identifier (Variable.print x))
  | EQualified (m, x) ->
      O.EVar (
	Printf.sprintf "%s.%s"
	  (translate_module_name m)
	  (identifier (Variable.print x))
      )
  | EBuiltin b ->
      (* The builtin operations are defined in the OCaml library module
	 [MezzoLib]. *)
      O.EVar (Printf.sprintf "MezzoLib.%s" b)
  | ELet (flag, eqs, body) ->
      O.ELet (flag, transl_equations eqs, transl body)
  | EFun (p, e) ->
      O.EFun (translate_pattern p, transl e)
  | EAssign (e1, f, e2) ->
      O.ESetField (transl e1, extract_field_index f, transl e2)
  | EAssignTag (e, dref, info) ->
      (* We must use [Obj.set_tag]; there is no other way. *)
      (* As an optimization, if the old and new integer tags are equal,
	 there is nothing to do. It is OK, in this case, not to translate
         [e] at all, because the definition of Untyped Mezzo guarantees
	 that [e] is a value. *)
      let phantom = Option.extract info.is_phantom_update in
      if phantom then
	O.ETuple []
      else
	let info = Option.extract dref.datacon_info in
	O.ESetTag (transl e, info.datacon_index)
  | EAccess (e, f) ->
      O.EGetField (transl e, extract_field_index f)
  | EApply (e1, e2) ->
      O.EApply (magic (transl e1), transl e2)
  | EMatch (e, branches) ->
      O.EMatch (magic (transl e), transl_branches branches)
  | ETuple es ->
      O.ETuple (List.map transl es)
  | EConstruct (dref, fields) ->
      let info : datacon_info = Option.extract dref.datacon_info in
      (* Build a list of (field index, expression) pairs. *)
      let fields =
	List.map (fun (f, e) ->
	  field_index info f,
	  transl e
	) fields
      in
      (* Sort this list by index. *)
      let fields = sort_by_index fields in
      (* In principle, every field is there. Drop the field names,
	 and create a data constructor expression. *)
      O.EConstruct (print_datacon_reference dref, List.map snd fields)
  | EIfThenElse (e, e1, e2) ->
      O.EIfThenElse (
	gtz (O.EGetTag (transl e)),
	transl e1,
	magic (transl e2)
      )
  | ESequence (e1, e2) ->
      seq (transl e1) (transl e2)
  | EInt i ->
      O.EInt i
  | EFail s ->
      O.EApply (O.EVar "MezzoLib.failwith", O.EStringLiteral s)
  | ENull ->
      (* Using the unit value as a representation of [null]. *)
      O.ETuple []

and transl_equations eqs =
  List.map (fun (p, e) ->
    let p = translate_pattern p in
    let e = transl e in
    (* If [p] is non-trivial, then we must insert a [magic],
       because [e] is matched against [p]. We must be careful
       not to insert an unnecessary [magic] here, as [magic]
       is not allowed on the right-hand side of [let rec]. *)
    p,
    if is_non_trivial_pattern p then magic e else e
  ) eqs

and transl_branches branches =
  List.map (fun (p, e) ->
    (* We insert a [magic] on every branch, because all branches
       must ultimately have the same type. *)
    translate_pattern p, magic (transl e)
  ) branches

and is_non_trivial_pattern = function
  | O.PTuple _
  | O.PConstruct _ 
  | O.PRecord _ ->
      true
  | O.PAs (p, _) ->
      is_non_trivial_pattern p
  | O.PVar _
  | O.PAny ->
      false

(* TEMPORARY if the OCaml inliner is good, an application of a builtin
   function to an argument of the appropriate shape should be simplified
   to an application of the corresponding OCaml primitive operation.
   Check this. If that is not the case, perform this simplification here. *)

(* ---------------------------------------------------------------------------- *)

(* Type variables. *)

let tyvar (i : int) =
  Printf.sprintf "'a%d" i

let ty (i : int) =
  O.TyBound (tyvar i)

let init (n : int) (f : int -> 'a) : 'a list =
  let rec loop (i : int) =
    if i = n then
      []
    else
      let x = f i in
      x :: loop (i + 1)
  in
  loop 0

let tyvars (base : int) (n : int) : string list =
  init n (fun i -> tyvar (base + i))

let tys (base : int) (n : int) : O.ty list =
  init n (fun i -> ty (base + i))

(* ---------------------------------------------------------------------------- *)

(* For each algebraic data type, we create a sum type. *)

let data_sum_name (typecon : Variable.name) : string =
  identifier (Variable.print typecon)

let data_branch ((base : int), (branch : data_type_def_branch)) : O.data_type_def_branch =
  let datacon, fields = branch in
  (* [base] is the base number for numbering our type variables. *)
  let n = List.length fields in
  Datacon.print datacon, tys base n

let data_sum (def : data_type_def) =
  let typecon, branches = def in
  (* We need as many type parameters as there are fields, in total,
     in all branches. *)
  let n = ref 0 in
  let branches =
    List.map (fun ((_, fields) as branch) ->
      let base = !n in
      n := base + List.length fields;
      base, branch
    ) branches
  in
  let n = !n in
  let lhs =
    data_sum_name typecon,
    tyvars 0 n
  in
  let rhs =
    O.Sum (List.map data_branch branches)
  in
  O.DataTypeGroup (lhs, rhs)

(* ---------------------------------------------------------------------------- *)

(* Translating top-level items. *)

let translate_item = function
  | DataType def ->
      [ data_sum def ]
  | ValueDefinition (flag, eqs) ->
      [ O.ValueDefinition (flag, transl_equations eqs) ]
  | ValueDeclaration x ->
<<<<<<< HEAD
      [ O.ValueDeclaration (Variable.print x, O.TyBound "Obj.t") ]
=======
      [ O.ValueDeclaration (identifier (Variable.print x), O.TyObj) ]
>>>>>>> bdcae5c0
  | OpenDirective m ->
      [ O.OpenDirective (translate_module_name m) ]

(* ---------------------------------------------------------------------------- *)

(* Translating implementations. *)

let translate_implementation items =
  List.flatten (List.map translate_item items)

(* ---------------------------------------------------------------------------- *)

(* Translating interfaces. *)

let translate_interface items =
  List.flatten (List.map translate_item items)

(* The values that appear in the interface are published at type [Obj.t], so
   they must be re-bound in the implementation; for each such value [x], we
   construct the implementation item [let x = Obj.magic x]. *)

let translate_interface_as_implementation_filter = function
  | None ->
      []
  | Some items ->
      List.flatten (List.map (function
      | DataType _
      | ValueDefinition _
      | OpenDirective _ ->
	  []
      | ValueDeclaration x ->
	  [ O.ValueDefinition (Nonrecursive, [ translate_pattern (PVar x), magic (transl (EVar x))]) ]
      ) items)
<|MERGE_RESOLUTION|>--- conflicted
+++ resolved
@@ -376,11 +376,7 @@
   | ValueDefinition (flag, eqs) ->
       [ O.ValueDefinition (flag, transl_equations eqs) ]
   | ValueDeclaration x ->
-<<<<<<< HEAD
-      [ O.ValueDeclaration (Variable.print x, O.TyBound "Obj.t") ]
-=======
       [ O.ValueDeclaration (identifier (Variable.print x), O.TyObj) ]
->>>>>>> bdcae5c0
   | OpenDirective m ->
       [ O.OpenDirective (translate_module_name m) ]
 
