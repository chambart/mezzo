--- conflicted
+++ resolved
@@ -72,12 +72,8 @@
 (* Types. *)
 
 type ty =
-<<<<<<< HEAD
   | TyBound of string (* quote included *)
-=======
-  | TyVar of string (* quote included *)
   | TyObj
->>>>>>> bdcae5c0
 
 (* ---------------------------------------------------------------------------- *)
 
