open Types
open TypeChecker
open TestUtils

let check env point t =
  ignore (check_return_type env point t)
;;

type outcome = Fail | Pass

let simple_test outcome f = fun do_it ->
  try
    ignore (do_it true);
    match outcome with Fail -> raise (Failure "") | Pass -> ();
  with TypeCheckerError e ->
    match e with
    | _, e when f e ->
        ()
    | _ ->
        raise (Failure "")
;;

let dummy_loc =
  Lexing.dummy_pos, Lexing.dummy_pos
;;

let dummy_name =
  User (Variable.register "foo")
;;

let dummy_binding k =
  dummy_name, k, dummy_loc
;;

let tests = [
  ("constructors.hml",
    simple_test Pass (fun _ -> false));

  ("constructors_bad_1.hml",
    simple_test Fail (function MissingField _ -> true | _ -> false));

  ("constructors_bad_2.hml",
    simple_test Fail (function ExtraField _ -> true | _ -> false));

  ("field_access.hml",
    simple_test Pass (fun _ -> false));

  ("field_access_bad.hml",
    simple_test Fail (function NoSuchField _ -> true | _ -> false));

  ("field_assignment.hml",
    simple_test Pass (fun _ -> false));

  ("field_assignment_bad.hml",
    simple_test Fail (function NoSuchField _ -> true | _ -> false));

  ("arithmetic.hml", fun do_it ->
    let env = do_it true in
    let int = find_type_by_name env "int" in
    let foo = point_by_name env "foo" in
    let bar = point_by_name env "bar" in
    check env foo int;
    check env bar int);

  ("wrong_type_annotation.hml",
    simple_test Fail (function ExpectedType _ -> true | _ -> false));

  ("constraints_in_patterns.hml",
    simple_test Fail (function ExpectedType _ -> true | _ -> false));

  ("function.hml", fun do_it ->
    let env = do_it true in
    let int = find_type_by_name env "int" in
    let foobar = point_by_name env "foobar" in
    check env foobar (tuple [int; int]));

  ("stupid_match.hml",
    simple_test Fail (function NotNominal _ -> true | _ -> false));

  ("value_restriction.hml",
    simple_test Fail (function NoSuchField _ -> true | _ -> false));

  ("merge1.hml", fun do_it ->
    let env = do_it false in
    let v1 = point_by_name env "v1" in
    check env v1 (TyConcreteUnfolded (Datacon.register "T", [])));

  ("merge2.hml", fun do_it ->
    let env = do_it false in
    let v2 = point_by_name env "v2" in
    let t = TyExists (dummy_binding KTerm,
      TyBar (
        ty_equals v2,
        TyStar (
          TyAnchoredPermission (TyPoint v2,
            TyConcreteUnfolded (Datacon.register "U",
              [FieldValue (Field.register "left", TySingleton (TyVar 0));
               FieldValue (Field.register "right", TySingleton (TyVar 0))])),
          TyAnchoredPermission (
            TyVar 0,
            TyConcreteUnfolded (Datacon.register "T", [])
          )
        )
      ))
    in
    check env v2 t);

  ("merge3.hml", fun do_it ->
    let env = do_it false in
    let v3 = point_by_name env "v3" in
    let t = TyExists (dummy_binding KTerm,
      TyExists (dummy_binding KTerm,
        TyBar (
          ty_equals v3,
          fold_star [
            TyAnchoredPermission (TyPoint v3,
              TyConcreteUnfolded (Datacon.register "U",
                [FieldValue (Field.register "left", TySingleton (TyVar 0));
                 FieldValue (Field.register "right", TySingleton (TyVar 1))]));
            TyAnchoredPermission (
              TyVar 0,
              TyConcreteUnfolded (Datacon.register "T", [])
            );
            TyAnchoredPermission (
              TyVar 1,
              TyConcreteUnfolded (Datacon.register "T", [])
            );
          ]
        )))
    in
    check env v3 t);

  ("merge4.hml", fun do_it ->
    let env = do_it false in
    let v4 = point_by_name env "v4" in
    let w = find_type_by_name env "w" in
    let int = find_type_by_name env "int" in
    let t = TyApp (w, int) in
    check env v4 t);

  ("merge5.hml", fun do_it ->
    let env = do_it false in
    let v5 = point_by_name env "v5" in
    let v = find_type_by_name env "v" in
    let int = find_type_by_name env "int" in
    let t = TyApp (TyApp (v, int), int) in
    check env v5 t);

  ("merge6.hml", fun do_it ->
    let env = do_it false in
    let v6 = point_by_name env "v6" in
    let v = find_type_by_name env "v" in
    let int = find_type_by_name env "int" in
    let t = TyForall (dummy_binding KType,
      TyApp (TyApp (v, int), TyVar 0)
    )
    in
    check env v6 t);

  ("merge7.hml", fun do_it ->
    let env = do_it false in
    let v7 = point_by_name env "v7" in
    let v = find_type_by_name env "v" in
    let t = TyForall (dummy_binding KType,
      TyForall (dummy_binding KType,
        TyApp (TyApp (v, TyVar 1), TyVar 0)
      ))
    in
    check env v7 t);

  ("merge8.hml", fun do_it ->
    let env = do_it false in
    let v8 = point_by_name env "v8" in
    let v = find_type_by_name env "v" in
    let t = TyForall (dummy_binding KType,
        TyApp (TyApp (v, TyVar 0), TyVar 0)
      )
    in
    check env v8 t);

  ("merge9.hml", fun do_it ->
    let env = do_it false in
    let v9 = point_by_name env "v9" in
    let ref = find_type_by_name env "ref" in
    let int = find_type_by_name env "int" in
    let t = TyApp (ref, int) in
    check env v9 t);

  ("merge10.hml", fun do_it ->
    let env = do_it false in
    let v10 = point_by_name env "v10" in
    let foo = find_type_by_name env "foo" in
    let t = find_type_by_name env "t" in
    let t = TyApp (foo, t) in
    check env v10 t);

  ("merge11.hml", fun do_it ->
    let env = do_it false in
    let v11 = point_by_name env "v11" in
    let ref = find_type_by_name env "ref" in
    let int = find_type_by_name env "int" in
    let t = TyApp (ref, TyApp (ref, int)) in
    check env v11 t);

  ("merge12.hml", fun do_it ->
    let env = do_it false in
    let v12 = point_by_name env "v12" in
    let int = find_type_by_name env "int" in
    (* Urgh, have to input internal syntax to check function types... maybe we
     * should write surface syntax here and have it simplified by the desugar
     * procedure? ... *)
    let t = TyForall (dummy_binding KTerm, TyArrow (
      TyBar (
        TySingleton (TyVar 0),
        TyAnchoredPermission (TyVar 0, int)
      ), int))
    in
    check env v12 t);

  ("merge13.hml", fun do_it ->
    let env = do_it false in
    let v13 = point_by_name env "v13" in
    let x = point_by_name env "x" in
    let int = find_type_by_name env "int" in
    let t = find_type_by_name env "t" in
    let t = TyApp (t, ty_equals x) in
    check env v13 t;
    check env x int);

  ("merge14.hml", fun do_it ->
    let env = do_it false in
    let v14 = point_by_name env "v14" in
    let int = find_type_by_name env "int" in
    let t = find_type_by_name env "t" in
    let t = TyExists (dummy_binding KTerm, TyBar (
      TyApp (t, TySingleton (TyVar 0)),
      TyAnchoredPermission (TyVar 0, int)
    )) in
    check env v14 t);

  ("merge_generalize_val.hml", fun do_it ->
    let env = do_it false in
    let x = point_by_name env "x" in
    let y = point_by_name env "y" in
    let z = point_by_name env "z" in
    let u = find_type_by_name env "u" in
    let t = TyForall (dummy_binding KType, TyApp (u, TyVar 0)) in
    check env x t;
    check env y t;
    check env z t;
  );

  ("singleton1.hml", fun do_it ->
    let env = do_it false in
    let x = point_by_name env "x" in
    let s1 = point_by_name env "s1" in
    let t = find_type_by_name env "t" in
    (* We have to perform a syntactic comparison here, otherwise [check] which
     * uses [sub] under the hood might implicitly perform the
     * singleton-subtyping-rule -- this would defeat the whole purpose of the
     * test. *)
    let perms = get_permissions env x in
    if perms <> [ty_equals x] then
      failwith "The permission on [x] should've been consumed";
    let perms = get_permissions env s1 in
    if not (List.exists ((=) (TyApp (t, datacon "A" []))) perms) then
      failwith "The right permission was not extracted for [s1].";
  );

  (*("", fun _ -> raise Exit);*)

  ("list-length.hml", fun do_it ->
    let env = do_it false in
    let int = find_type_by_name env "int" in
    let zero = point_by_name env "zero" in
    check env zero int);

  ("list-concat.hml", fun do_it ->
    let env = do_it false in
    let x = point_by_name env "x" in
    let list = find_type_by_name env "list" in
    let t = TyForall (dummy_binding KType,
      TyApp (list, TyVar 0)
    ) in
    check env x t);

  ("list-map1.hml", fun do_it ->
    ignore (do_it false));

  ("xlist-concat.hml", fun do_it ->
    ignore (do_it false));

  ("xlist-concat1.hml", fun do_it ->
    ignore (do_it false));

  ("xlist-concat2.hml", fun do_it ->
    ignore (do_it false));

  ("variance.hml", fun do_it ->
    let env = do_it false in
    let check_variance n vs =
      let t = find_type_by_name env n in
      match find_type env !!t with
      | _, { definition = Some (_, vs'); _ } when vs = vs' ->
          ()
      | _ ->
          failwith "Variances don't match"
    in
    let co = Covariant and contra = Contravariant and bi = Bivariant and inv = Invariant in
    check_variance "list" [co];
    check_variance "ref" [co]; (* yes *)
    check_variance "bi" [bi];
    check_variance "inv" [inv];
    check_variance "test" [co; co; bi];
    check_variance "contra" [contra];
  );

  ("tree_size.hml", fun do_it ->
    ignore (do_it false));

  ("in_place_traversal.hml", fun do_it ->
    ignore (do_it false));

<<<<<<< HEAD
  ("inconsistent1.hml", fun do_it ->
    ignore (do_it false));
=======
  ("counter.hml", fun do_it ->
    ignore (do_it false));

>>>>>>> f14d8ee9
 ]

let _ =
  let open Bash in
  Log.enable_debug 0;
  Driver.add_include_dir "tests";
  List.iter (fun (file, test) ->
    let do_it = fun pervasives ->
      let env = Driver.process pervasives (Filename.concat "tests" file) in
      env
    in
    begin try
      test do_it;
      Printf.printf "%s✓ OH YEY %s%s\n" colors.green colors.default file;
    with e ->
      Printf.printf "%s✗ OH NOES %s%s\n" colors.red colors.default file;
      print_endline (Printexc.to_string e);
      Printexc.print_backtrace stdout;
      if e = Exit then
        raise e
    end;
    flush stdout;
    flush stderr;
  ) tests<|MERGE_RESOLUTION|>--- conflicted
+++ resolved
@@ -321,14 +321,11 @@
   ("in_place_traversal.hml", fun do_it ->
     ignore (do_it false));
 
-<<<<<<< HEAD
   ("inconsistent1.hml", fun do_it ->
     ignore (do_it false));
-=======
+
   ("counter.hml", fun do_it ->
     ignore (do_it false));
-
->>>>>>> f14d8ee9
  ]
 
 let _ =
