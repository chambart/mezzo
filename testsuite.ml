--- conflicted
+++ resolved
@@ -706,11 +706,8 @@
 
   ("tuple-syntax.mz", simple_test Pass);
 
-<<<<<<< HEAD
   ("queue.mz", simple_test Pass);
 
-]
-=======
 ];;
 
 let corelib_tests: (string * ((unit -> env) -> unit)) list = [
@@ -722,7 +719,6 @@
 
   ("mutableTreeMap.mz", simple_test Pass);
 ];;
->>>>>>> f74d783d
 
 let _ =
   let open Bash in
