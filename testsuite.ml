(*****************************************************************************)
(*  Mezzo, a programming language based on permissions                       *)
(*  Copyright (C) 2011, 2012 Jonathan Protzenko and François Pottier         *)
(*                                                                           *)
(*  This program is free software: you can redistribute it and/or modify     *)
(*  it under the terms of the GNU General Public License as published by     *)
(*  the Free Software Foundation, either version 3 of the License, or        *)
(*  (at your option) any later version.                                      *)
(*                                                                           *)
(*  This program is distributed in the hope that it will be useful,          *)
(*  but WITHOUT ANY WARRANTY; without even the implied warranty of           *)
(*  MERCHANTABILITY or FITNESS FOR A PARTICULAR PURPOSE.  See the            *)
(*  GNU General Public License for more details.                             *)
(*                                                                           *)
(*  You should have received a copy of the GNU General Public License        *)
(*  along with this program.  If not, see <http://www.gnu.org/licenses/>.    *)
(*                                                                           *)
(*****************************************************************************)

module K = KindCheck

open Kind
open TypeCore
open Types
open TestUtils
open TypeErrors

let drop_derivation =
  Derivations.drop_derivation
;;

let check env point t =
  match Permissions.sub env point t with
  | Some _, _ ->
      ()
  | None, d ->
      raise_error env (ExpectedType (t, point, d))
;;

let point_by_name env ?mname name =
  point_by_name env ?mname (Variable.register name)
;;

exception KnownFailure

let silent_warn_error =
  "@1..5"
;;

let pedantic_warn_error =
  "+1..4@5"
;;

let simple_test ?(warn_error=silent_warn_error) ?known_failure outcome = fun do_it ->
  let known_failure = Option.unit_bool known_failure in
  let raise_if (e: exn): unit =
    if not known_failure then
      raise e
    else
      raise KnownFailure
  in
  let success_if (): unit =
    if known_failure then
      raise (Failure "Test started working, remove ~known_failure!")
  in
  try
    TypeErrors.parse_warn_error warn_error;
    ignore (do_it ());
    match outcome with
    | KFail ->
        raise_if (Failure "Test passed, it was supposed to fail")
    | Fail _ ->
        raise_if (Failure "Test passed, it was supposed to fail")
    | Pass ->
        success_if ()
  with
  | TypeCheckerError e ->
      let e = internal_extracterror e in
      begin match outcome with
      | Pass ->
          raise_if (Failure "Test failed, it was supposed to pass")
      | Fail f ->
          if f e then
            success_if ()
          else
            raise_if (Failure "Test failed but not for the right reason")
      | KFail ->
          raise_if (Failure "Test failed but not for the right reason")
      end

  | K.KindError _ ->
      begin match outcome with
      | Pass ->
          raise_if (Failure "Test failed, it was supposed to pass")
      | KFail ->
          success_if ()
      | Fail _ ->
          raise_if (Failure "Test failed but not for the right reason")
      end

  | Log.MzInternalFailure msg ->
      raise_if (Failure msg)
;;

let pass =
  simple_test Pass
;;

let pass_known_failure =
  simple_test ~known_failure:() Pass
;;

let fail =
  simple_test (Fail (function _ -> true))
;;

let kfail =
  simple_test KFail
;;

let fail_known_failure =
  simple_test ~known_failure:() (Fail (function _ -> true))
;;

let kfail_known_failure =
  simple_test ~known_failure:() KFail
;;

let dummy_loc =
  Lexing.dummy_pos, Lexing.dummy_pos
;;

let dummy_name =
  User (Module.register "<none>", Variable.register "foo")
;;

let dummy_binding k =
  (dummy_name, k, dummy_loc)
;;

let tests: (string * ((unit -> env) -> unit)) list = [
  ("absdefs.mz",
    pass);

  (* Some very simple tests. *)

  ("unbound00.mz", kfail);
  ("unbound01.mz", kfail);
  ("unbound02.mz", kfail);
  ("unbound03.mz", kfail);
  ("unbound04.mz", kfail);
  ("unbound05.mz", kfail);
  ("unbound06.mz", kfail);
  ("unbound07.mz", kfail);
  ("unbound08.mz", kfail);
  ("unbound09.mz", pass);
  ("unbound10.mz", kfail);
  ("unbound11.mz", kfail);
  ("unbound12.mz", kfail);
  ("unbound13.mz", kfail);
  ("unbound14.mz", kfail);
  ("unbound15.mz", kfail);
  ("unbound16.mz", kfail);
  ("unbound17.mz", kfail);
  ("unbound18.mz", kfail);
  ("unbound19.mz", kfail);
  ("unbound20.mz", kfail);
  ("unbound21.mz", pass);
  ("unbound22.mz", kfail);
  ("unbound23.mz", kfail);
  ("unbound24.mz", kfail);
  ("unbound25.mz", kfail);
  ("unbound26.mz", kfail);
  ("unbound27.mz", kfail);
  ("unbound28.mz", kfail);
  ("unbound29.mz", kfail);
  ("unbound30.mz", pass_known_failure);
  ("unbound31.mz", pass_known_failure);
  ("unbound32.mz", kfail);
  ("unbound33.mz", kfail);
  ("unbound34.mz", kfail);
  ("unbound35.mz", kfail);
  ("unbound36.mz", kfail);
  ("unbound37.mz", kfail);
  ("unbound38.mz", kfail);
  ("unbound39.mz", kfail);
  ("unbound40.mz", kfail);
  ("unbound41.mz", kfail);

  ("basic.mz",
    pass);

  ("constructors.mz",
    pass);

  ("dcscope2.mz", kfail);

  ("modules/dcscope.mz", kfail);

  ("constructors_bad_1.mz",
    simple_test (Fail (function MissingField _ -> true | _ -> false)));

  ("constructors_bad_2.mz",
    simple_test (Fail (function ExtraField _ -> true | _ -> false)));

  ("field_access.mz",
    pass);

  ("field_access_bad.mz",
    simple_test (Fail (function NoSuchField _ -> true | _ -> false)));

  ("field_assignment.mz",
    pass);

  ("field_assignment_bad.mz",
    simple_test (Fail (function NoSuchField _ -> true | _ -> false)));

  ("arithmetic.mz", fun do_it ->
    let env = do_it () in
    let int = find_type_by_name env ~mname:"int" "int" in
    let foo = point_by_name env "foo" in
    let bar = point_by_name env "bar" in
    check env foo int;
    check env bar int);

  ("atomic.mz",
    pass);
  ("double-release.mz",
    fail);
  ("unwarranted-release.mz",
    fail);

  ("value-restriction-violation.mz",
    fail);
  ("comparison-bug.mz",
    fail);
  ("commutations.mz",
    pass);
  ("forall-wref.mz",
    fail);
  ("consumes-duplicable.mz",
    pass);
  ("consumes-forgotten.mz",
    fail);
  ("permission-shift.mz",
    fail);
  ("permission-shift-duplicable.mz",
    pass);
  ("identity.mz",
    pass);
  ("frame.mz",
    pass);
  ("frame-duplicable.mz",
    pass);
  ("singleton-swap.mz",
    pass);
  ("ref-covariant.mz",
    pass);
  ("deref.mz",
    pass);
  ("deref2.mz",
    pass);
  ("deref3.mz",
    pass);
  ("assign.mz",
    pass);

  ("wrong_type_annotation.mz",
    simple_test (Fail (function ExpectedType _ -> true | _ -> false)));

  ("constraints_in_patterns.mz",
    simple_test (Fail (function ExpectedType _ -> true | _ -> false)));

  ("constraints_in_patterns2.mz",
    pass);

  ("constraints_in_patterns3.mz",
    pass);

  ("constraints_in_patterns4.mz",
    pass);

  ("function.mz", fun do_it ->
    let env = do_it () in
    let int = find_type_by_name env ~mname:"int" "int" in
    let foobar = point_by_name env "foobar" in
    check env foobar (tuple [int; int]));

  ("stupid_match.mz",
    simple_test (Fail (function MatchBadDatacon _ -> true | _ -> false)));

  ("value_restriction.mz",
    simple_test (Fail (function NoSuchField _ -> true | _ -> false)));
  ("value_restriction2.mz",
    pass);
  ("value_restriction3.mz",
    pass);
  ("value_restriction4.mz",
    fail);
  ("value_restriction5.mz",
    fail);

  ("variance.mz", fun do_it ->
    let env = do_it () in
    let check_variance n vs =
      let t = find_type_by_name env n in
      if not (get_variance env !!t = vs) then
        failwith "Variances don't match"
    in
    let co = Covariant and contra = Contravariant and bi = Bivariant and inv = Invariant in
    check_variance "list" [co];
    check_variance "ref" [co]; (* yes *)
    check_variance "bi" [bi];
    check_variance "inv" [inv];
    check_variance "test" [co; co; bi];
    check_variance "contra" [contra];
    check_variance "adopts_contra" [contra];
  );

  ("stupid-swap.mz",
    pass
  );

  ("multiple_fields_and_permissions.mz",
    pass
  );

  ("anonargs.mz", pass);

  ("pattern1.mz", pass);

  ("pattern2.mz", pass);

  ("pattern3.mz", pass);

  ("pattern4.mz", pass);

  ("loose_variable.mz", pass);

  ("double-open.mz", pass);

  ("double-open2.mz", pass);

  ("multiple_data_type_groups.mz", pass);

  ("hole.mz", pass);

  ("curry1.mz", pass);

  ("impredicative.mz", pass);

  ("impredicative2.mz", pass);

  ("impredicative3.mz", simple_test (Fail (function
    | ExpectedType _ -> true
    | _ -> false
  )));

  ("impredicative4.mz", simple_test (Fail (function
    | ExpectedType _ -> true
    | _ -> false
  )));

  ("impredicative5.mz", pass);

  ("twostructural.mz", pass);

  (* The merge operation and all its variations. *)

  ("merge1.mz", fun do_it ->
    let env = do_it () in
    let v1 = point_by_name env "v1" in
    check env v1 (concrete (dc env "t" "T") []));

  ("merge2.mz", fun do_it ->
    let env = do_it () in
    let v2 = point_by_name env "v2" in
    let t = TyQ (Exists, dummy_binding KTerm, UserIntroduced,
      TyBar (
        ty_equals v2,
        TyStar (
          TyAnchoredPermission (TyOpen v2,
           concrete
              (dc env "u" "U")
              [FieldValue (Field.register "left", TySingleton (TyBound 0));
               FieldValue (Field.register "right", TySingleton (TyBound 0))]),
          TyAnchoredPermission (
            TyBound 0,
           concrete (dc env "t" "T") []
          )
        )
      ))
    in
    check env v2 t);

  ("merge3.mz", fun do_it ->
    let env = do_it () in
    let v3 = point_by_name env "v3" in
    let t = TyQ (Exists, dummy_binding KTerm, UserIntroduced,
      TyQ (Exists, dummy_binding KTerm, UserIntroduced,
        TyBar (
          ty_equals v3,
          fold_star [
            TyAnchoredPermission (TyOpen v3,
              concrete (dc env "u" "U")
                [FieldValue (Field.register "left", TySingleton (TyBound 0));
                 FieldValue (Field.register "right", TySingleton (TyBound 1))]
            );
            TyAnchoredPermission (
              TyBound 0,
              concrete (dc env "t" "T") []
            );
            TyAnchoredPermission (
              TyBound 1,
              concrete (dc env "t" "T") []
            );
          ]
        )))
    in
    check env v3 t);

  ("merge4.mz", fun do_it ->
    let env = do_it () in
    let v4 = point_by_name env "v4" in
    let w = find_type_by_name env "w" in
    let int = find_type_by_name env ~mname:"int" "int" in
    let t = TyApp (w, [int]) in
    check env v4 t);

  ("merge5.mz", fun do_it ->
    let env = do_it () in
    let v5 = point_by_name env "v5" in
    let v = find_type_by_name env "v" in
    let int = find_type_by_name env ~mname:"int" "int" in
    let t = TyApp (v, [int; int]) in
    check env v5 t);

  ("merge6.mz", pass);

  ("merge7.mz", pass);

  ("merge8.mz", fun do_it ->
    let env = do_it () in
    let v8 = point_by_name env "v8" in
    let v = find_type_by_name env "v" in
    let t = TyQ (Forall, dummy_binding KType, UserIntroduced,
        TyApp (v, [TyBound 0; TyBound 0])
      )
    in
    check env v8 t);

  ("merge9.mz", fun do_it ->
    let env = do_it () in
    let v9 = point_by_name env "v9" in
    let ref = find_type_by_name env "ref" in
    let int = find_type_by_name env ~mname:"int" "int" in
    let t = TyApp (ref, [int]) in
    check env v9 t);

  ("merge10.mz", fun do_it ->
    let env = do_it () in
    let v10 = point_by_name env "v10" in
    let foo = find_type_by_name env "foo" in
    let t = find_type_by_name env "t" in
    let t = TyApp (foo, [t]) in
    check env v10 t);

  ("merge11.mz", fun do_it ->
    let env = do_it () in
    let v11 = point_by_name env "v11" in
    let ref = find_type_by_name env "ref" in
    let int = find_type_by_name env ~mname:"int" "int" in
    let t = TyApp (ref, [TyApp (ref, [int])]) in
    check env v11 t);

  ("merge12.mz", fun do_it ->
    let env = do_it () in
    let v12 = point_by_name env "v12" in
    let int = find_type_by_name env ~mname:"int" "int" in
    (* Urgh, have to input internal syntax to check function types... maybe we
     * should write surface syntax here and have it simplified by the desugar
     * procedure? ... *)
    let t = TyQ (Forall, dummy_binding KTerm, UserIntroduced, TyArrow (
      TyBar (
        TySingleton (TyBound 0),
        TyAnchoredPermission (TyBound 0, int)
      ), int))
    in
    check env v12 t);

  ("merge13.mz", fun do_it ->
    let env = do_it () in
    let v13 = point_by_name env "v13" in
    let x = point_by_name env "x" in
    let int = find_type_by_name env ~mname:"int" "int" in
    let t = find_type_by_name env "t" in
    let t = TyApp (t, [int]) in
    check env v13 t;
    check env x int);

  ("merge14.mz", fun do_it ->
    let env = do_it () in
    let v14 = point_by_name env "v14" in
    let int = find_type_by_name env ~mname:"int" "int" in
    let t = find_type_by_name env "t" in
    (* Look at how fancy we used to be when we had singleton-subtyping! *)
    (* let t = TyQ (Exists, dummy_binding KTerm, UserIntroduced, TyBar (
      TyApp (t, [TySingleton (TyBound 0)]),
      TyAnchoredPermission (TyBound 0, int)
    )) in *)
    let t = TyApp (t, [int]) in
    check env v14 t);

  ("merge15.mz", pass);

  ("merge16.mz", pass);

  ("merge18.mz", pass);

  ("merge19.mz", pass);

  ("merge20.mz", pass);

  ("merge_generalize_val.mz", pass);

  ("merge-funcs.mz", pass_known_failure);

  ("constraints_merge.mz",
    simple_test ~warn_error:pedantic_warn_error Pass);

  (* Resource allocation conflicts. *)

  ("conflict2.mz",
    simple_test ~warn_error:pedantic_warn_error Pass);

  (* Marking environments as inconsistent. *)

  ("inconsistent1.mz",
    pass
  );

  ("inconsistent2.mz",
    pass
  );

  (* Singleton types. *)

  ("singleton1.mz", fun do_it ->
    let env = do_it () in
    let x = point_by_name env "x" in
    let s1 = point_by_name env "s1" in
    let t = find_type_by_name env "t" in
    (* We have to perform a syntactic comparison here, otherwise [check] which
     * uses [sub] under the hood might implicitly perform the
     * singleton-subtyping-rule -- this would defeat the whole purpose of the
     * test. *)
    let perms = get_permissions env x in
    if List.exists (FactInference.is_exclusive env) perms then
      failwith "The permission on [x] should've been consumed";
    let perms = get_permissions env s1 in
    if not (List.exists ((=) (TyApp (t, [concrete (dc env "t" "A") []]))) perms) then
      failwith "The right permission was not extracted for [s1].";
  );

  ("singleton2.mz", pass);

  (* Duplicity constraints. *)

  ("duplicity1.mz", pass);
  ("duplicity2.mz", pass);
  ("dup.mz", fail);
  ("dup2.mz", pass);

  (* Polymorphic function calls *)

  ("polycall1.mz",
    simple_test (Fail (function IllKindedTypeApplication _ -> true | _ -> false)));

  ("polycall2.mz",
    simple_test (Fail (function BadTypeApplication _ -> true | _ -> false)));

  ("polycall3.mz",
    simple_test ~warn_error:pedantic_warn_error Pass);

  ("polycall4.mz",
    simple_test ~warn_error:pedantic_warn_error Pass);

  ("polycall5.mz",
    simple_test ~warn_error:pedantic_warn_error Pass);

  ("polycall6.mz",
    simple_test ~warn_error:pedantic_warn_error Pass);

  (* Tests are expected to fail. *)

  ("fail1.mz",
    simple_test ((Fail (function ExpectedType _ -> true | _ -> false))));

  ("fail2.mz",
    simple_test ((Fail (function ExpectedType _ -> true | _ -> false))));

  ("fail3.mz",
    simple_test ((Fail (function NoSuchField _ -> true | _ -> false))));

  ("fail4.mz",
    simple_test ((Fail (function ExpectedType _ -> true | _ -> false))));

  ("fail5.mz",
    simple_test ((Fail (function ExpectedType _ -> true | _ -> false))));

  ("fail6.mz",
    simple_test ((Fail (function ExpectedType _ -> true | _ -> false))));

  ("fail7.mz", kfail);

  ("fail8.mz",
    simple_test ((Fail (function BadPattern _ -> true | _ -> false))));

  ("fail9.mz",
    simple_test ((Fail (function NotDynamic _ -> true | _ -> false))));

  ("fail10.mz",
    simple_test ((Fail (function BadField _ -> true | _ -> false))));

  ("fail11.mz", kfail);

  (* Adoption. *)

  ("adopts1.mz",
    pass);

  ("adopts2.mz",
    simple_test (Fail (function NonExclusiveAdoptee _ -> true | _ -> false)));

  ("adopts3.mz", kfail);

  ("adopts4.mz",
    simple_test (Fail (function NonExclusiveAdoptee _ -> true | _ -> false)));

  ("adopts5.mz",
    pass);

  ("adopts6.mz",
    pass);

  ("adopts7.mz",
    pass);

  ("adopts8.mz",
    simple_test (Fail (function NonExclusiveAdoptee _ -> true | _ -> false)));

  ("adopts9.mz",
    pass);

  ("adopts10.mz",
    simple_test (Fail (function NotMergingClauses _ -> true | _ -> false)));

  ("adopts11.mz", pass_known_failure);
  ("adopts12.mz",
    pass);

  ("adopts13.mz", fail);
  ("adopts14.mz", fail);
  ("adopts15.mz", pass);
  ("adopts16.mz", pass);
  ("adopts17.mz", pass);
  ("adopts18.mz", pass);
  ("adopts19.mz", pass);

  (* Bigger examples. *)

  ("list-length.mz", fun do_it ->
    let env = do_it () in
    let int = find_type_by_name env ~mname:"int" "int" in
    let zero = point_by_name env "zero" in
    check env zero int);

  ("list-length-variant.mz", pass);

  ("list-concat.mz", pass);
  ("icfp.mz", pass);

  ("list-concat-dup.mz",
    pass
  );

  ("list-length.mz",
    pass
  );

  ("list-map0.mz",
    pass
  );

  ("list-map1.mz",
    pass
  );

  ("list-map2.mz",
    pass
  );

  ("list-map3.mz",
    pass
  );

  ("list-map-tail-rec.mz",
    pass
  );

  ("list-rev.mz",
    pass
  );

  ("list-find.mz",
    pass
  );

  ("list-mem2.mz",
    pass
  );

  ("list-id.mz",
    pass
  );

  ("xlist-copy.mz",
    pass
  );

  ("xlist-concat.mz",
    pass
  );

  ("xlist-concat1.mz",
    pass
  );

  ("xlist-concat2.mz",
    pass
  );

  ("tree_size.mz",
    pass
  );

  ("in_place_traversal.mz",
    pass
  );

  ("counter.mz",
    pass
  );

  ("xswap.mz",
    pass
  );

  ("bag_lifo.mz", pass);

  ("bag_fifo.mz", pass);

  ("union-find-nesting.mz", pass);
  ("union-find-dynamic.mz", pass);

  ("modules/simple.mz", pass);

  ("modules/simple2.mz", simple_test (Fail (function
    | DataTypeMismatchInSignature _ -> true | _ -> false
  )));

  ("modules/m.mz", pass);

  ("modules/exporttwo.mz", pass);

  ("modules/qualified.mz", pass);

  ("modules/equations_in_mzi.mz", pass);

  ("modules/export_nondup.mz",
    simple_test (Fail (function ExportNotDuplicable _ -> true | _ -> false)));

  ("missing-export.mz", kfail);

  ("weird-datacon-shadowing.mz", kfail_known_failure);

  ("assert.mz", pass);
  ("assert2.mz", fail);

  ("priority.mz", pass);

  ("fieldEvaluationOrder.mz", pass);

  ("fieldEvaluationOrderReject1.mz", fail);

  ("fieldEvaluationOrderReject2.mz", fail);

  ("monads.mz", pass);

  ("adopts-non-mutable-type.mz", simple_test (Fail (function NonExclusiveAdoptee _ -> true | _ -> false)));

  ("adopts-type-variable.mz", pass);

  ("ref-confusion.mz", kfail);

  ("strip_floating_perms.mz", simple_test (Fail (function ExpectedType _ -> true | _ -> false)));

  ("fact-inconsistency.mz", pass);

  ("dfs-simple.mz", pass);

  ("dfs-owns.mz", pass);

  ("dfs-example.mz", pass);

  ("owns1.mz", pass);

  ("owns2.mz", simple_test (Fail (function NotDynamic _ -> true | _ -> false)));

  ("owns3.mz", pass);

  ("tuple-syntax.mz", pass);

  ("same-type-var-bug.mz", kfail);

  ("assert-bug.mz", pass);

  ("function-comparison.mz", pass);

  ("function-comparison2.mz", fail);

  ("masking.mz", fail);

  ("masking2.mz", fail);

  ("masking3.mz", pass);

  ("bad-linearity.mz", fail);

  ("bad-generalization.mz", fail);

  ("bad-levels.mz", fail);

  ("dup-value.mzi", kfail);

  ("dup-datacon.mzi", kfail);

  ("unqualified-datacon.mz", kfail);

  ("improve-inference.mz", pass);
  ("improve-inference2.mz", pass);

  ("cps-dereliction.mz", pass);

  ("fold-permission.mz", pass);

  ("abstract.mz", pass);

  ("abstract2.mz", simple_test (Fail (function
    | DataTypeMismatchInSignature _ -> true | _ -> false
  )));

  ("ref-swap.mz", pass);

  ("multiple-match-ref.mz", fail);

  ("018.mz", pass);

  ("vicious-cycle.mz", pass);

  ("cycle1.mz", pass);  (* circular dependency between the modules, detected only at link time by ocaml *)
  ("cyclic1.mz", fail); (* circular dependency between the interfaces, detected at type-checking time by mezzo *)

  ("named-tuple-components.mz", pass);

  ("abstract-perm.mz", pass);

  ("dup_sign.mz", simple_test (Fail (function NoSuchTypeInSignature _ -> true | _ -> false)));
  ("dup_sign1.mz", pass);
  ("dup_sign2.mz", fail);
  ("dup_sign3.mz", pass);
  ("dup_sign4.mz", pass);
  ("dup_sign5.mz", fail);

  ("tableau.mz", pass);
  ("smemoize.mz", pass);
  ("use-magic.mz", pass);
  ("list2array.mz", pass);
  ("sub_constraints_nonpoint_type.mz", pass);
  ("merge-tyapp-with-two-subs.mz", pass);

  ("exist00.mz", pass);
  ("exist01.mz", pass);
  ("exist03.mz", pass);
  ("exist04.mz", pass);
  ("exist05.mz", pass);
  ("exist06.mz", pass);
  ("exist07.mz", pass);
  ("exist08.mz", pass);
  ("exist09.mz", pass);

  ("exists-tyapp.mz", pass);
  ("exists-tyapp2.mz", fail);

  ("bad-arity.mz", simple_test (Fail (function BadPattern _ -> true | _ -> false)));
  ("bad-arity2.mz", simple_test (Fail (function BadPattern _ -> true | _ -> false)));
  ("dependent-type.mz", pass);
  ("caires_seco_node.mz", pass);
  ("persistentarray_nesting.mz", pass);
  ("bad-variance-annot.mz", simple_test (Fail (function VarianceAnnotationMismatch -> true | _ -> false)));
  ("bad-variance-annot2.mz", simple_test (Fail (function DataTypeMismatchInSignature _ -> true | _ -> false)));
  ("array-covariance.mz", pass);
  ("array-contravariance.mz", fail);
  ("array-focus.mz", fail);
  ("queue_nesting.mz", fail);
  ("queue_nesting2.mz", fail);
  ("take-abstract.mz", fail);
  ("overflow.mz", fail);
  ("facts.mz", pass);
  ("facts00.mz", fail);
  ("facts01.mz", fail);
  ("facts02.mz", fail);
  ("facts03.mz", fail);
  ("facts04.mz", fail);
  ("facts05.mz", kfail);
  ("facts06.mz", pass);
  ("facts07.mz", fail);
  ("facts08.mz", fail);
  ("facts09.mz", fail);
  ("facts10.mz", fail);
  ("facts11.mz", pass_known_failure);
  ("data-term.mz", pass_known_failure);
  ("fact-term.mz", fail_known_failure);

  ("local-type.mz", pass);
  ("local-type2.mz", pass_known_failure);
  ("local-type3.mz", pass_known_failure);
  ("local-type4.mz", pass);
  ("tyapp.mz", pass);
  ("tyand00.mz", kfail);
  ("tyand01.mz", pass);
  ("tyand02.mz", pass);
  ("tyand03.mz", fail);
  ("tyand04.mz", pass);
  ("tyand05.mz", fail);
  ("tyand06.mz", fail);
  ("incorrect-fields.mz", kfail);
  ("name-intro.mz", pass);
  ("name-intro2.mz", pass);
  ("name-intro3.mz", pass_known_failure);
  ("name-intro4.mz", pass);
  ("name-intro5.mz", pass);
  ("desugaring00.mz", pass);
  ("exists-forall.mz", pass);
  ("name-capture.mz", pass);
  ("time.mz", pass);
  ("cps-old.mz", pass);
  ("delimcc.mz", pass);
  ("cps.mz", pass);
  ("miterator.mz", pass);
  ("call.mz", pass);
  ("tree-removal.mz", pass);
  ("pattern-sharing.mz", fail);
  ("gadt.mz", pass);
  ("gadt-bug.mz", fail_known_failure);
  ("abbrev-1.mz", pass);
  ("abbrev-2.mz", pass);
  ("abbrev-3.mz", pass);
  ("abbrev-4.mz", pass);
  ("existential-witness.mz", pass);
  ("residual.mz", pass_known_failure);
  ("quantifier-bug.mz", fail_known_failure);
  ("eta.mz", pass);
  ("array-1.mz", pass);
  ("array-2.mz", fail);
  ("array-3.mz", fail);
  ("export-names.mz", pass);
  ("double-datacon.mz", kfail);
  ("datacon-shadow.mz", fail);
  ("self.mz", fail);
  ("fractional.mzi", pass); (* no implementation, for now *)
  ("vide.mz", pass);
  ("openvide.mz", pass);
  ("exclusive-bug.mz", pass);
  ("dynarray.mz", pass);
  ("while-1.mz", pass);
  ("while-2.mz", fail);
  ("while-3.mz", pass);
  ("species.mz", pass);
  ("ghost00.mz", kfail);
  ("ifthen-bug.mz", pass);
  ("magic-map.mz", pass);
  ("exist-name-conflict.mz", pass);
  ("assert-point.mz", pass);
  ("named-return.mz", pass);
  ("named-return2.mz", pass);
  ("incorrect-interface.mz", fail);
  ("instantiate_exists.mz", pass);
  ("bind-op.mz", pass);
  ("letflex.mz", pass);
  ("pack1.mz", pass);
  ("pack2.mz", pass);
  ("landin.mz", pass);
  ("strange.mz", fail);
<<<<<<< HEAD
  ("localtype1.mz", pass);
=======
  ("covariantlock.mz", pass);
  ("pack-assert.mz", pass_known_failure);
>>>>>>> ec604dbd

  (* The tests below are intentionally not run as they cause the type-checker to
   * loop. We still want to list them as, eventually, we will want to fix them. *)
  ("landin-variant.mz", fun _ -> raise KnownFailure);
  ("cyclic-list.mz", fun _ -> raise KnownFailure);
  ("diverge.mz", fun _ -> raise KnownFailure);
];;

let mz_files_in_directory (dir : string) : string list =
  let filenames = Array.to_list (Sys.readdir dir) in
  List.filter (fun filename ->
    Filename.check_suffix filename ".mz"
  ) filenames

let tests_in_directory dir =
  List.map (fun filename ->
    filename, pass
  ) (mz_files_in_directory (Configure.root_dir ^ "/" ^ dir))

let corelib_tests: (string * ((unit -> env) -> unit)) list =
  tests_in_directory "corelib"
;;

let stdlib_tests: (string * ((unit -> env) -> unit)) list =
  tests_in_directory "stdlib"
;;

let interpreter_tests =
  tests_in_directory "tests/interpreter"

type result =
| WasNotRun
| Success
| Failure

let run_one_test_raw name (f: result ref -> unit): result * string =
  let open Bash in
  (* This function is intended to be possibly run in a separate
     process. Avoid side effects (global variables, printing, etc.). *)
  Log.warn_count := 0;
  let buf = Buffer.create 1024 in
  let result = ref WasNotRun in
  let () =
    try
      f result;
      Printf.bprintf buf "%s✓ %s%s"
        colors.green colors.default name;
      if !Log.warn_count > 0 then
        Printf.bprintf buf ", %s%d%s warning%s"
          colors.red !Log.warn_count colors.default
          (if !Log.warn_count > 1 then "s" else "");
      Printf.bprintf buf "\n"
    with
    | KnownFailure ->
        Printf.bprintf buf "%s! %s%s\n" colors.orange colors.default name
    | _ as e ->
        result := Failure;
        Printf.bprintf buf "%s✗ %s%s\n%s\n%s"
          colors.red colors.default name
          (Printexc.to_string e)
          (Printexc.get_backtrace())
  in
  !result, Buffer.contents buf

let run_one_test prefix (file, test) : result * string =
  TypeErrors.parse_warn_error silent_warn_error;
  run_one_test_raw file (fun result ->
    test (fun () ->
      result := Success;
      Driver.process (Filename.concat prefix file)
    );
  )

let run_one_unit_test (name, (f, known_failure, outcome)) =
  run_one_test_raw name (fun result ->
    simple_test ?known_failure outcome (fun () ->
      result := Success;
      f ()
  ))

(* Total number of tests. *)
let count = ref 0
(* Number of tests actually run. *)
let do_it_count = ref 0
(* Number of tests considered failed (not counting known failures). *)
let failed = ref 0
(* Names of tests considered failed. *)
let names_failed = ref []

(* [acknowledge] is invoked in the master process when a test finishes. *)
let acknowledge ((file, _), ()) (result, output) =
  incr count;
  print_string output;
  flush stdout;
  begin match result with
  | WasNotRun ->
      ()
  | Success ->
      incr do_it_count
  | Failure ->
      incr do_it_count;
      incr failed;
      names_failed := file :: !names_failed
  end;
  (* An empty list means, no new tasks. *)
  []

(* [run] runs a bunch of tests in parallel. *)
let run worker tests : unit =
  Functory.Cores.set_number_of_cores 4;
  Functory.Cores.compute
    ~worker
    ~master:acknowledge
    tests

let run_files prefix tests : unit =
  let worker = run_one_test prefix in
  let tests = List.map (fun x -> x, ()) tests in
  run worker tests

let run_unit_tests () : unit =
  let worker = run_one_unit_test in
  let tests = UnitTests.unit_tests in
  let tests = List.map (fun x -> x, ()) tests in
  run worker tests

let () =
  let open Bash in
  Driver.add_include_dir (Filename.concat Configure.root_dir "corelib");
  Driver.add_include_dir (Filename.concat Configure.root_dir "stdlib");
  let center s =
    let l = String.length s in
    let padding = String.make ((Bash.twidth - l) / 2) ' ' in
    Printf.printf "\n%s%s\n\n%!" padding s;
  in

  (* Check the core modules. *)
  center "~[ Core Modules ]~";
  run_files "corelib/" corelib_tests;

  (* Check the standard library modules. *)
  center "~[ Standard Library Modules ]~";
  run_files "stdlib/" stdlib_tests;

  (* Check the interpreter tests. *)
  center "~[ Interpreter Tests ]~";
  run_files "tests/interpreter/" interpreter_tests;

  (* Unit tests. *)
  center "~[ Hand-written Unit Tests ]~";
  run_unit_tests ();

  (* Thrash the include path, and then do the unit tests. *)
  Options.no_auto_include := true;
  Driver.add_include_dir "tests";
  Driver.add_include_dir "tests/modules";
  center "~[ Unit Tests ]~";
  run_files "tests/" tests;

  Printf.printf "%s%d%s tests listed (%d tests actually run), "
    colors.blue !count colors.default !do_it_count;
  if !failed > 0 then
    let names_failed =
      match !names_failed with
      | [] ->
          assert false
      | hd :: [] ->
          hd
      | hd :: tl ->
          String.concat ", " (List.rev tl) ^ " and " ^ hd
    in
    Printf.printf "%s%d unexpected failure%s (namely: %s), this is BAD!%s\n"
      colors.red
      !failed (if !failed > 1 then "s" else "")
      names_failed
      colors.default
  else
    Printf.printf "%sall passed%s, congratulations.\n" colors.green colors.default
;;<|MERGE_RESOLUTION|>--- conflicted
+++ resolved
@@ -1002,12 +1002,9 @@
   ("pack2.mz", pass);
   ("landin.mz", pass);
   ("strange.mz", fail);
-<<<<<<< HEAD
   ("localtype1.mz", pass);
-=======
   ("covariantlock.mz", pass);
   ("pack-assert.mz", pass_known_failure);
->>>>>>> ec604dbd
 
   (* The tests below are intentionally not run as they cause the type-checker to
    * loop. We still want to list them as, eventually, we will want to fix them. *)
